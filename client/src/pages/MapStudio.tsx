--- conflicted
+++ resolved
@@ -191,18 +191,6 @@
     queryKey: ['/api/locations/user', activeNotebookId],
     enabled: !!activeNotebookId,
     queryFn: async () => {
-<<<<<<< HEAD
-      const response = await apiRequest('GET', `/api/locations/user?notebookId=${activeNotebookId}`);
-      return await response.json();
-    },
-    onError: (error) => {
-      console.error('Failed to load locations for notebook', error);
-      toast({
-        title: 'Locations unavailable',
-        description: 'We could not load notebook locations. Please try again.',
-        variant: 'destructive',
-      });
-=======
       if (!activeNotebookId) return [] as Location[];
       try {
         const response = await apiRequest('GET', `/api/locations/user?notebookId=${activeNotebookId}`);
@@ -213,7 +201,6 @@
         showDataLoadErrorToast('locations');
         return [] as Location[];
       }
->>>>>>> 92018439
     },
   });
 
@@ -221,18 +208,6 @@
     queryKey: ['/api/settlements/user', activeNotebookId],
     enabled: !!activeNotebookId,
     queryFn: async () => {
-<<<<<<< HEAD
-      const response = await apiRequest('GET', `/api/settlements/user?notebookId=${activeNotebookId}`);
-      return await response.json();
-    },
-    onError: (error) => {
-      console.error('Failed to load settlements for notebook', error);
-      toast({
-        title: 'Settlements unavailable',
-        description: 'We could not load notebook settlements. Please try again.',
-        variant: 'destructive',
-      });
-=======
       if (!activeNotebookId) return [] as Settlement[];
       try {
         const response = await apiRequest('GET', `/api/settlements/user?notebookId=${activeNotebookId}`);
@@ -243,7 +218,6 @@
         showDataLoadErrorToast('settlements');
         return [] as Settlement[];
       }
->>>>>>> 92018439
     },
   });
 
@@ -251,18 +225,6 @@
     queryKey: ['/api/characters', activeNotebookId],
     enabled: !!activeNotebookId,
     queryFn: async () => {
-<<<<<<< HEAD
-      const response = await apiRequest('GET', `/api/characters?notebookId=${activeNotebookId}`);
-      return await response.json();
-    },
-    onError: (error) => {
-      console.error('Failed to load characters for notebook', error);
-      toast({
-        title: 'Characters unavailable',
-        description: 'We could not load notebook characters. Please try again.',
-        variant: 'destructive',
-      });
-=======
       if (!activeNotebookId) return [] as Character[];
       try {
         const response = await apiRequest('GET', `/api/characters?notebookId=${activeNotebookId}`);
@@ -273,7 +235,6 @@
         showDataLoadErrorToast('characters');
         return [] as Character[];
       }
->>>>>>> 92018439
     },
   });
 
@@ -281,15 +242,6 @@
     queryKey: ['/api/timeline-events/notebook', activeNotebookId],
     enabled: !!activeNotebookId,
     queryFn: async () => {
-<<<<<<< HEAD
-      const response = await apiRequest('GET', `/api/timeline-events/notebook/${activeNotebookId}`);
-      return await response.json();
-    },
-    onError: (error) => {
-      // Don't show error toast for aborted requests
-      if (error instanceof Error && error.name === 'AbortError') {
-        return;
-=======
       if (!activeNotebookId) return [] as TimelineEvent[];
       try {
         const response = await apiRequest('GET', `/api/timeline-events/notebook/${activeNotebookId}`);
@@ -302,7 +254,6 @@
         console.error('Failed to load timeline events for notebook', error);
         showDataLoadErrorToast('timeline events');
         return [] as TimelineEvent[];
->>>>>>> 92018439
       }
       console.error('Failed to load timeline events for notebook', error);
       toast({
@@ -419,8 +370,6 @@
     return {
       left: Math.min(Math.max(basePosition.left, 0), maxLeft),
       top: Math.min(Math.max(basePosition.top, 0), maxTop),
-<<<<<<< HEAD
-=======
     };
   }, [hoverPosition]);
 
@@ -1371,7 +1320,6 @@
             break;
         }
       }
->>>>>>> 92018439
     };
   }, [hoverPosition]);
 
