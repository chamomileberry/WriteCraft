import { Request, Response, NextFunction, RequestHandler } from 'express';
import { z } from 'zod';
import crypto from 'crypto';
import { db } from '../db';
import { users, shares, notebooks, projects, guides } from '@shared/schema';
import { eq, and, or } from 'drizzle-orm';
// Redis import removed - using MemoryStore only for now
// import { getRedisClient } from '../services/redisClient';
import { serverAnalytics, SERVER_EVENTS } from '../services/serverAnalytics';
import rateLimit from 'express-rate-limit';

// Security configuration
const SECURITY_CONFIG = {
  // Rate limiting
  RATE_LIMIT_WINDOW_MS: 15 * 60 * 1000, // 15 minutes
  RATE_LIMIT_MAX_REQUESTS: 2000, // Increased to handle imports + polling (was 1000)
  STRICT_RATE_LIMIT_MAX_REQUESTS: 50, // For sensitive operations (was 10)
  
  // Security headers
  ALLOWED_HEADERS: ['content-type', 'authorization'],
  MAX_REQUEST_SIZE: '10mb',
  
  // Input validation
  MAX_STRING_LENGTH: 10000,
  MAX_ARRAY_LENGTH: 100,
};

// Rate limiting now handled by express-rate-limit library
// Using default MemoryStore for simplicity and reliability

/**
 * Enhanced authentication middleware with security checks
 */
export const secureAuthentication: RequestHandler = async (req: any, res, next) => {
  try {
    // Block test mode bypass in production
    if (process.env.NODE_ENV === 'production' && req.headers['x-test-user-id']) {
      console.error(`[SECURITY] Test mode bypass attempt in production - IP: ${req.ip}`);
      return res.status(403).json({ message: "Forbidden" });
    }
    
    // Only allow test mode in actual test environment with additional checks
    if (process.env.NODE_ENV === 'test' && req.headers['x-test-user-id']) {
      // Additional validation for test mode
      const testUserId = req.headers['x-test-user-id'] as string;
      
      // Validate test user ID format
      if (!/^test-user-[a-z0-9-]+$/.test(testUserId)) {
        console.error(`[SECURITY] Invalid test user ID format: ${testUserId}`);
        return res.status(403).json({ message: "Forbidden" });
      }
      
      req.user = {
        claims: {
          sub: testUserId
        }
      };
      return next();
    }
    
    // Continue with normal authentication
    const user = req.user as any;
    
    if (!req.isAuthenticated() || !user?.expires_at) {
      return res.status(401).json({ message: "Unauthorized" });
    }
    
    const now = Math.floor(Date.now() / 1000);
    if (now > user.expires_at) {
      return res.status(401).json({ message: "Session expired" });
    }
    
    // Add security context to request
    req.securityContext = {
      userId: user.claims.sub,
      sessionId: req.sessionID,
      timestamp: Date.now()
    };
    
    next();
  } catch (error) {
    console.error('[SECURITY] Authentication error:', error);
    return res.status(500).json({ message: "Authentication error" });
  }
};

/**
 * Rate limiting middleware using express-rate-limit library
 * 
 * Uses the industry-standard express-rate-limit library which is recognized by
 * GitHub CodeQL security analysis as valid rate limiting middleware. This resolves
 * CodeQL js/missing-rate-limiting alerts that were triggered by custom rate limiter
 * implementations.
 * 
 * Storage Strategy:
 * - Uses express-rate-limit's default MemoryStore (in-process memory)
 * - Works well for single-instance deployments
 * - Simple, reliable, zero configuration needed
 * 
 * IMPORTANT LIMITATION - Multi-Instance Deployments:
 * This implementation loses distributed rate limiting coordination that the previous
 * custom Redis-backed implementation provided. In horizontally scaled (multi-instance)
 * deployments, each instance maintains its own separate rate limit counters, which
 * means the effective rate limit is multiplied by the number of instances.
 * 
 * For example, with 3 instances and a 100 req/min limit:
 * - Actual limit becomes ~300 req/min total (100/min per instance)
 * 
 * Future Enhancement Needed:
 * RedisStore integration should be added to restore distributed rate limiting for
 * multi-instance deployments while maintaining express-rate-limit for CodeQL recognition.
 * This requires careful async initialization to avoid the timing issues encountered
 * in previous attempts.
 * 
 * Benefits:
 * - Industry-standard library with security audits
 * - CodeQL-recognized rate limiting protection (resolves GitHub security alerts)
 * - Simple and reliable with zero failure modes
 * - Automatic standardized headers (both X-RateLimit-* and RateLimit-*)
 */
export function createRateLimiter(options?: { 
  maxRequests?: number; 
  windowMs?: number;
  keyGenerator?: (req: Request) => string;
}): RequestHandler {
  const maxRequests = options?.maxRequests || SECURITY_CONFIG.RATE_LIMIT_MAX_REQUESTS;
  const windowMs = options?.windowMs || SECURITY_CONFIG.RATE_LIMIT_WINDOW_MS;
  
  const config: any = {
    windowMs,
    max: maxRequests,
    standardHeaders: true, // Return rate limit info in `RateLimit-*` headers
    legacyHeaders: true, // Keep `X-RateLimit-*` headers for backward compatibility
    skipSuccessfulRequests: false,
    skipFailedRequests: false,
    handler: (req: any, res: Response) => {
      const userId = req.user?.claims?.sub;
      const key = userId ? `user:${userId}` : req.ip;
      console.warn(`[SECURITY] Rate limit exceeded for ${key}`);
      res.status(429).json({
        message: "Too many requests, please try again later",
        retryAfter: Math.ceil((req.rateLimit?.resetTime?.getTime() ?? Date.now()) / 1000)
      });
    },
  };

  // Only use custom keyGenerator if explicitly provided
  // Otherwise let express-rate-limit use default IP-based keying with proper IPv6 normalization
  if (options?.keyGenerator) {
    config.keyGenerator = (req: any) => {
      const customKey = options.keyGenerator!(req);
      // If custom keyGenerator returns undefined, fall back to default IP-based keying
      return customKey || undefined;
    };
  }

  return rateLimit(config);
}

/**
 * CSRF token generation and validation
 */
export class CSRFProtection {
  private static tokens = new Map<string, { token: string; expires: number }>();
  
  static generateToken(sessionId: string): string {
    const token = crypto.randomBytes(32).toString('hex');
    const expires = Date.now() + (60 * 60 * 1000); // 1 hour
    
    this.tokens.set(sessionId, { token, expires });
    return token;
  }
  
  static validateToken(sessionId: string, token: string): boolean {
    const stored = this.tokens.get(sessionId);
    
    if (!stored) return false;
    if (Date.now() > stored.expires) {
      this.tokens.delete(sessionId);
      return false;
    }
    
    // Use timing-safe comparison
    return crypto.timingSafeEqual(
      Buffer.from(stored.token),
      Buffer.from(token)
    );
  }
  
  static middleware(): RequestHandler {
    return (req: any, res: Response, next: NextFunction) => {
      // Skip CSRF for GET and HEAD requests
      if (['GET', 'HEAD', 'OPTIONS'].includes(req.method)) {
        return next();
      }
      
      const sessionId = req.sessionID;
      const csrfToken = req.headers['x-csrf-token'] as string || req.body?._csrf;
      
      if (!sessionId) {
        return res.status(401).json({ message: "No session" });
      }
      
      if (!csrfToken || !this.validateToken(sessionId, csrfToken)) {
        console.warn(`[SECURITY] CSRF validation failed for session ${sessionId}`);
        return res.status(403).json({ message: "Invalid CSRF token" });
      }
      
      next();
    };
  }
  
  static startCleanupInterval(): void {
    // Clean up expired CSRF tokens periodically
    setInterval(() => {
      const now = Date.now();
      CSRFProtection.tokens.forEach((data, sessionId) => {
        if (now > data.expires) {
          CSRFProtection.tokens.delete(sessionId);
        }
      });
    }, 300000); // Every 5 minutes
  }
}

/**
 * Input validation middleware
 */
export function validateInput(schema: z.ZodSchema): RequestHandler {
  return async (req: Request, res: Response, next: NextFunction) => {
    try {
      // Validate request body
      const validated = await schema.parseAsync(req.body);
      req.body = validated;
      next();
    } catch (error) {
      if (error instanceof z.ZodError) {
        console.warn('[SECURITY] Input validation failed:', error.errors);
        return res.status(400).json({ 
          message: "Invalid input",
          errors: error.errors 
        });
      }
      next(error);
    }
  };
}

/**
 * CSP Nonce generation middleware
 * Generates a unique nonce for each request to enable secure inline scripts
 */
export const generateCSPNonce: RequestHandler = (req: Request, res: Response, next: NextFunction) => {
  // Generate a cryptographically secure random nonce
  const nonce = crypto.randomBytes(16).toString('base64');
  res.locals.cspNonce = nonce;
  next();
};

/**
 * Security headers middleware with nonce-based CSP
 */
export const securityHeaders: RequestHandler = (req: Request, res: Response, next: NextFunction) => {
  // Prevent clickjacking
  res.setHeader('X-Frame-Options', 'DENY');
  
  // Prevent MIME type sniffing
  res.setHeader('X-Content-Type-Options', 'nosniff');
  
  // Enable XSS protection (legacy browsers)
  res.setHeader('X-XSS-Protection', '1; mode=block');
  
  // Control referrer information
  res.setHeader('Referrer-Policy', 'strict-origin-when-cross-origin');
  
  // Restrict browser features and APIs
  res.setHeader('Permissions-Policy', 
    'accelerometer=(), ' +
    'camera=(), ' +
    'geolocation=(), ' +
    'gyroscope=(), ' +
    'magnetometer=(), ' +
    'microphone=(), ' +
    'payment=(), ' +
    'usb=()'
  );
  
  // Prevent DNS prefetching
  res.setHeader('X-DNS-Prefetch-Control', 'off');
  
  // Remove server information
  res.removeHeader('X-Powered-By');
  
  // Get the nonce for this request
  const nonce = res.locals.cspNonce;
  
  // Content Security Policy with nonce-based script execution
  // In development, we need to allow 'unsafe-eval' and 'unsafe-inline' for Vite HMR
  const isDevelopment = process.env.NODE_ENV === 'development';
  const scriptSrc = isDevelopment 
    ? `'self' 'unsafe-inline' 'unsafe-eval' blob: https://replit.com https://js.stripe.com` // Dev: Allow inline for Vite + Stripe + Excalidraw + Replit banner
    : `'self' 'nonce-${nonce}' blob: https://replit.com https://js.stripe.com`; // Production: nonce-based + allow Replit banner
  
  res.setHeader('Content-Security-Policy', 
    `default-src 'self'; ` +
    `script-src ${scriptSrc}; ` +
    `style-src 'self' 'unsafe-inline' https://fonts.googleapis.com; ` + // Allow Google Fonts
    `img-src 'self' data: blob: https:; ` + // Add blob: for Excalidraw image handling
    `font-src 'self' data: blob: https://fonts.gstatic.com https://cdn.jsdelivr.net https://esm.sh; ` + // Allow fonts from multiple sources for Excalidraw
    `connect-src 'self' wss: https:; ` +
    `worker-src 'self' blob:; ` + // Allow Web Workers for Excalidraw
    `child-src 'self' blob:; ` + // Allow blob: children for Excalidraw
    `frame-src https://js.stripe.com https://*.stripe.com https://discord.com https://*.discord.com; ` + // Allow Stripe frames and Discord widget
    `frame-ancestors 'none'; ` + // Prevent embedding (redundant with X-Frame-Options but more secure)
    `base-uri 'self'; ` + // Restrict <base> tag URLs
    `form-action 'self'; ` + // Restrict form submissions
    `upgrade-insecure-requests; ` + // Auto-upgrade HTTP to HTTPS
    `report-uri /api/csp-report;` // CSP violation reporting
  );
  
  // Strict Transport Security (HTTPS only)
  if (req.secure) {
    res.setHeader('Strict-Transport-Security', 'max-age=31536000; includeSubDomains; preload');
  }
  
  // Cross-Origin policies for additional security
  // Note: Cross-Origin-Embedder-Policy is NOT set because it breaks third-party scripts like Stripe
  // COEP 'require-corp' would block cross-origin scripts that don't send CORP headers
  res.setHeader('Cross-Origin-Opener-Policy', 'same-origin');
  res.setHeader('Cross-Origin-Resource-Policy', 'same-origin');
  
  // Permissions Policy
  res.setHeader('Permissions-Policy', 
    'geolocation=(), microphone=(), camera=(), payment=()'
  );
  
  next();
};

/**
 * SQL Injection prevention through strict input sanitization
 */
export function sanitizeInput(input: any, fieldName?: string): any {
  if (typeof input === 'string') {
    // Only flag SQL injection if it looks like actual SQL syntax, not just keywords in prose
    // Look for SQL patterns with special characters that indicate malicious intent
    const sqlInjectionPattern = /(';|--;|\*\/|\/\*|xp_|sp_|exec\s*\(|execute\s*\(|union\s+select|insert\s+into|delete\s+from|drop\s+table|update\s+\w+\s+set)/gi;
    
    if (sqlInjectionPattern.test(input)) {
      console.warn(`[SECURITY] Potential SQL injection attempt detected: ${input.substring(0, 100)}`);
      throw new Error('Invalid input detected');
    }
    
    // Exempt certain fields from length restrictions (rich content fields)
    const exemptFields = ['content', 'description', 'notes', 'body', 'excerpt', 'summary'];
    const isExemptField = fieldName && exemptFields.includes(fieldName);
    
    // Limit string length (unless it's an exempt field)
    if (!isExemptField && input.length > SECURITY_CONFIG.MAX_STRING_LENGTH) {
      throw new Error('Input too long');
    }
    
    // For exempt fields, apply a much higher limit (1MB)
    if (isExemptField && input.length > 1024 * 1024) {
      throw new Error('Content too long');
    }
    
    return input.trim();
  }
  
  if (Array.isArray(input)) {
    if (input.length > SECURITY_CONFIG.MAX_ARRAY_LENGTH) {
      throw new Error('Array too large');
    }
    // Preserve field name context when recursing into arrays
    return input.map((item) => sanitizeInput(item, fieldName));
  }
  
  if (typeof input === 'object' && input !== null) {
    const sanitized: any = {};
    for (const [key, value] of Object.entries(input)) {
      // Prevent prototype pollution
      if (key === '__proto__' || key === 'constructor' || key === 'prototype') {
        console.warn(`[SECURITY] Prototype pollution attempt detected: ${key}`);
        continue;
      }
      // Pass the field name when sanitizing values
      sanitized[sanitizeInput(key)] = sanitizeInput(value, key);
    }
    return sanitized;
  }
  
  return input;
}

/**
 * Middleware to sanitize all inputs
 */
export const sanitizeAllInputs: RequestHandler = (req: Request, res: Response, next: NextFunction) => {
  try {
    if (req.body) {
      req.body = sanitizeInput(req.body);
    }
    if (req.query) {
      req.query = sanitizeInput(req.query) as any;
    }
    if (req.params) {
      req.params = sanitizeInput(req.params) as any;
    }
    next();
  } catch (error: any) {
    console.error('[SECURITY] Input sanitization failed:', error);
    return res.status(400).json({ message: error.message || 'Invalid input' });
  }
};

/**
 * Audit logging for security events
 */
export class SecurityAuditLog {
  static log(event: {
    type: 'AUTH_FAILURE' | 'PRIVILEGE_ESCALATION' | 'UNAUTHORIZED_ACCESS' | 'DATA_BREACH_ATTEMPT' | 'RATE_LIMIT' | 'CSRF_FAILURE' | 'INJECTION_DETECTED' | 'IP_BLOCKED' | 'IP_UNBLOCKED';
    userId?: string;
    ip?: string;
    userAgent?: string;
    details: string;
    severity: 'LOW' | 'MEDIUM' | 'HIGH' | 'CRITICAL';
    metadata?: Record<string, any>;
  }) {
    const timestamp = new Date().toISOString();
    const logEntry = {
      timestamp,
      ...event
    };
    
    // Console logging for immediate visibility
    console.error('[SECURITY AUDIT]', JSON.stringify(logEntry));
    
    // For critical events, trigger alerts
    if (event.severity === 'CRITICAL') {
      console.error('[SECURITY ALERT] CRITICAL EVENT:', event.details);
    }
    
    // Send to PostHog for analytics and baseline analysis
    const eventNameMap: Record<string, string> = {
      'AUTH_FAILURE': SERVER_EVENTS.SECURITY_AUTH_FAILURE,
      'PRIVILEGE_ESCALATION': SERVER_EVENTS.SECURITY_PRIVILEGE_ESCALATION,
      'UNAUTHORIZED_ACCESS': SERVER_EVENTS.SECURITY_UNAUTHORIZED_ACCESS,
      'DATA_BREACH_ATTEMPT': SERVER_EVENTS.SECURITY_DATA_BREACH_ATTEMPT,
      'RATE_LIMIT': SERVER_EVENTS.SECURITY_RATE_LIMIT,
      'CSRF_FAILURE': SERVER_EVENTS.SECURITY_CSRF_FAILURE,
      'INJECTION_DETECTED': SERVER_EVENTS.SECURITY_INJECTION_DETECTED,
      'IP_BLOCKED': SERVER_EVENTS.SECURITY_IP_BLOCKED,
      'IP_UNBLOCKED': SERVER_EVENTS.SECURITY_IP_UNBLOCKED,
    };
    
    const eventName = eventNameMap[event.type] || 'security_unknown';
    
    serverAnalytics.capture({
      distinctId: event.userId || event.ip || 'anonymous',
      event: eventName,
      properties: {
        type: event.type,
        severity: event.severity,
        details: event.details,
        ip: event.ip,
        userAgent: event.userAgent,
        timestamp,
        ...event.metadata,
      },
    });
  }
}

/**
 * Middleware to check admin privileges
 */
export const requireAdmin: RequestHandler = async (req: any, res: Response, next: NextFunction) => {
  try {
    const userId = req.user?.claims?.sub;
    
    if (!userId) {
      return res.status(401).json({ message: "Unauthorized" });
    }
    
    // Check if user is admin
    const [user] = await db.select().from(users).where(eq(users.id, userId));
    
    if (!user || !user.isAdmin) {
      SecurityAuditLog.log({
        type: 'PRIVILEGE_ESCALATION',
        userId,
        ip: req.ip,
        details: `Non-admin user attempted to access admin endpoint: ${req.path}`,
        severity: 'HIGH'
      });
      
      // Return 404 to prevent information disclosure
      return res.status(404).json({ message: "Not found" });
    }
    
    next();
  } catch (error) {
    console.error('[SECURITY] Admin check failed:', error);
    return res.status(500).json({ message: "Internal server error" });
  }
};

/**
 * Helper function to check resource ownership
 */
async function checkResourceOwnership(
  resourceType: string,
  resourceId: string,
  userId: string
): Promise<boolean> {
  try {
    switch (resourceType) {
      case 'notebook': {
        const [notebook] = await db
          .select()
          .from(notebooks)
          .where(and(eq(notebooks.id, resourceId), eq(notebooks.userId, userId)))
          .limit(1);
        return !!notebook;
      }
      case 'project': {
        const [project] = await db
          .select()
          .from(projects)
          .where(and(eq(projects.id, resourceId), eq(projects.userId, userId)))
          .limit(1);
        return !!project;
      }
      case 'guide': {
        const [guide] = await db
          .select()
          .from(guides)
          .where(and(eq(guides.id, resourceId), eq(guides.userId, userId)))
          .limit(1);
        return !!guide;
      }
      default:
        return false;
    }
  } catch (error) {
    console.error('[RLS] Error checking resource ownership:', error);
    return false;
  }
}

/**
 * Enhanced row-level security middleware with shared access support
 */
export function enforceRowLevelSecurity(
  resourceType: string,
  options?: { 
    paramName?: string;
    resolver?: (req: any) => string | null;
  }
): RequestHandler {
  return async (req: any, res: Response, next: NextFunction) => {
    const userId = req.user?.claims?.sub;
    
    if (!userId) {
      return res.status(401).json({ message: "Unauthorized" });
    }
    
    // Resolve resource ID from multiple possible locations
    let resourceId: string | null = null;
    
    if (options?.resolver) {
      // Use custom resolver if provided
      resourceId = options.resolver(req);
    } else {
      // Try multiple common locations
      const paramName = options?.paramName || 'id';
      resourceId = 
        req.params[paramName] || 
        req.params.id || 
        req.params[`${resourceType}Id`] ||
        req.query[paramName] ||
        req.query.id ||
        req.body?.id ||
        null;
    }
    
    const notebookId = req.query.notebookId || req.body?.notebookId;
    
    // Log access attempt
    console.log(`[RLS] User ${userId} attempting to access ${resourceType}:${resourceId || 'unknown'}`);
    
    let permission: string | null = null;
    let isOwner = false;
    let hasAccess = false;
    
    if (resourceId) {
      // First check if user owns the resource
      isOwner = await checkResourceOwnership(resourceType, resourceId, userId);
      
      if (isOwner) {
        hasAccess = true;
        console.log(`[RLS] User ${userId} is owner of ${resourceType}:${resourceId}`);
      } else {
        // Check if resource is shared with the user
        const [share] = await db
          .select()
          .from(shares)
          .where(
            and(
              eq(shares.resourceType, resourceType),
              eq(shares.resourceId, resourceId),
              eq(shares.userId, userId)
            )
          );
        
        if (share) {
          permission = share.permission;
          hasAccess = true;
          console.log(`[RLS] User ${userId} has ${permission} access to shared ${resourceType}:${resourceId}`);
        }
      }
      
      // If neither owner nor shared, deny access
      if (!hasAccess) {
        SecurityAuditLog.log({
          type: 'UNAUTHORIZED_ACCESS',
          userId,
          ip: req.ip,
          details: `User attempted to access ${resourceType}:${resourceId} without permission`,
          severity: 'MEDIUM'
        });
        return res.status(404).json({ message: "Resource not found" });
      }
    }
    
    // Store security context for downstream use
    req.rlsContext = {
      userId,
      resourceType,
      resourceId,
      notebookId,
      permission,
      isOwner,
      timestamp: Date.now()
    };
    
    next();
  };
}

/**
 * Helper function to check if user can access a resource (owner or shared)
 */
export async function canAccessResource(
  userId: string,
  resourceType: string,
  resourceId: string,
  requiredPermission?: 'view' | 'comment' | 'edit'
): Promise<{ canAccess: boolean; permission: string | null; isOwner: boolean }> {
  // First check if user owns the resource
  const isOwner = await checkResourceOwnership(resourceType, resourceId, userId);
  
  if (isOwner) {
    // Owner has full access (implicitly 'edit' permission)
    return { canAccess: true, permission: 'edit', isOwner: true };
  }
  
  // Check if resource is shared with the user
  const [share] = await db
    .select()
    .from(shares)
    .where(
      and(
        eq(shares.resourceType, resourceType),
        eq(shares.resourceId, resourceId),
        eq(shares.userId, userId)
      )
    );
  
  if (share) {
    // Check if user has required permission level
    if (requiredPermission) {
      const permissionLevels = { view: 1, comment: 2, edit: 3 };
      const userLevel = permissionLevels[share.permission as keyof typeof permissionLevels] || 0;
      const requiredLevel = permissionLevels[requiredPermission] || 0;
      
      if (userLevel < requiredLevel) {
        return { canAccess: false, permission: share.permission, isOwner: false };
      }
    }
    
    return { canAccess: true, permission: share.permission, isOwner: false };
  }
  
  return { canAccess: false, permission: null, isOwner: false };
}

<<<<<<< HEAD
/**
 * Initialize security cleanup intervals
 * Should be called once during server startup
 */
export function initializeSecurityCleanup(): void {
  // Clean up expired rate limit entries periodically
  setInterval(() => {
    const now = Date.now();
    rateLimitStore.forEach((entry, key) => {
      if (now > entry.resetTime + SECURITY_CONFIG.RATE_LIMIT_WINDOW_MS) {
        rateLimitStore.delete(key);
      }
    });
  }, 60000); // Every minute
  
  // Start CSRF token cleanup
  CSRFProtection.startCleanupInterval();
  
  console.log('[SECURITY] Cleanup intervals initialized');
}
=======
// express-rate-limit library handles rate limit cleanup automatically
// No custom cleanup interval needed

// Clean up expired CSRF tokens periodically  
setInterval(() => {
  const now = Date.now();
  CSRFProtection['tokens'].forEach((data, sessionId) => {
    if (now > data.expires) {
      CSRFProtection['tokens'].delete(sessionId);
    }
  });
}, 300000); // Every 5 minutes
>>>>>>> 1fcdeb96

export default {
  secureAuthentication,
  createRateLimiter,
  CSRFProtection,
  validateInput,
  securityHeaders,
  sanitizeInput,
  sanitizeAllInputs,
  SecurityAuditLog,
  requireAdmin,
  enforceRowLevelSecurity,
  canAccessResource
};<|MERGE_RESOLUTION|>--- conflicted
+++ resolved
@@ -696,28 +696,6 @@
   return { canAccess: false, permission: null, isOwner: false };
 }
 
-<<<<<<< HEAD
-/**
- * Initialize security cleanup intervals
- * Should be called once during server startup
- */
-export function initializeSecurityCleanup(): void {
-  // Clean up expired rate limit entries periodically
-  setInterval(() => {
-    const now = Date.now();
-    rateLimitStore.forEach((entry, key) => {
-      if (now > entry.resetTime + SECURITY_CONFIG.RATE_LIMIT_WINDOW_MS) {
-        rateLimitStore.delete(key);
-      }
-    });
-  }, 60000); // Every minute
-  
-  // Start CSRF token cleanup
-  CSRFProtection.startCleanupInterval();
-  
-  console.log('[SECURITY] Cleanup intervals initialized');
-}
-=======
 // express-rate-limit library handles rate limit cleanup automatically
 // No custom cleanup interval needed
 
@@ -730,7 +708,6 @@
     }
   });
 }, 300000); // Every 5 minutes
->>>>>>> 1fcdeb96
 
 export default {
   secureAuthentication,
